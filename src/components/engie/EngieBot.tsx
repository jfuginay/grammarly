import React, { useState, useEffect, useRef } from 'react';
import Draggable from 'react-draggable';
import { AnimatePresence } from 'framer-motion';
import { Loader2 } from 'lucide-react';
import { Badge } from '@/components/ui/badge';
import { motion } from 'framer-motion';
import AnimatedEngieBot from '../AnimatedEngieBot';
import { EngieController } from './core/EngieController';
import { EngieNotifications } from './ui/EngieNotifications';
import { EngieChatWindow } from './ui/EngieChatWindow';
import { EngieProps, EngieState } from './types';
import styles from './EngieBot.module.css';

export const EngieBot: React.FC<EngieProps> = (props) => {
  const [controller] = useState(() => new EngieController(props));
  const [state, setState] = useState(controller.getStateManager().getState());
  const engieRef = useRef<HTMLDivElement>(null);

  // Computed values
  const activeSuggestions = controller.getStateManager().getActiveSuggestions(props.suggestions);
  const currentSuggestion = controller.getStateManager().getCurrentSuggestion(props.suggestions);
  const unreadCount = controller.getStateManager().getUnreadCount();

  // Subscribe to state changes
  useEffect(() => {
    const unsubscribe = controller.getStateManager().subscribe((newState: EngieState) => {
      setState(newState);
    });
    return unsubscribe;
  }, [controller]);

  // Simple popup positioning using CSS relative positioning
  const calculatePopupPosition = () => {
    if (!engieRef.current) return { position: 'above' as const };

    const engieRect = engieRef.current.getBoundingClientRect();
    const windowWidth = window.innerWidth;
    const windowHeight = window.innerHeight;
    
    const popupWidth = 320;
    const popupHeight = 400;
    const gap = 10;

    // Check available space in each direction
    const spaceRight = windowWidth - (engieRect.right + gap);
    const spaceLeft = engieRect.left - gap;
    const spaceBottom = windowHeight - (engieRect.bottom + gap);
    const spaceTop = engieRect.top - gap;

    // Determine best position
    if (spaceRight >= popupWidth && spaceBottom >= popupHeight) {
      return { position: 'right' as const };
    } else if (spaceLeft >= popupWidth && spaceBottom >= popupHeight) {
      return { position: 'left' as const };
    } else if (spaceBottom >= popupHeight) {
      return { position: 'below' as const };
    } else if (spaceTop >= popupHeight) {
      return { position: 'above' as const };
    } else {
      // Fallback: find the direction with most space
      const spaces = [
        { direction: 'right', space: spaceRight },
        { direction: 'left', space: spaceLeft },
        { direction: 'below', space: spaceBottom },
        { direction: 'above', space: spaceTop }
      ];
      
      const bestSpace = spaces.reduce((max, current) => 
        current.space > max.space ? current : max
      );
      
      return { position: bestSpace.direction as any };
    }
  };

  const popupPosition = calculatePopupPosition();

  // Get the appropriate CSS class based on position
  const getPopupClass = () => {
    switch (popupPosition.position) {
      case 'right':
        return styles.engiePopupRight;
      case 'left':
        return styles.engiePopupLeft;
      case 'below':
        return styles.engiePopupBelow;
      default:
        return styles.engiePopup;
    }
  };

  // Handle window resize
  useEffect(() => {
    const handleResize = () => {
      // Recalculate position on resize
      if (state.isChatOpen) {
        // Force re-render to recalculate position
        controller.handleEngieClose();
        setTimeout(() => controller.handleEngieTrigger(), 10);
      }
    };

    window.addEventListener('resize', handleResize);
    return () => window.removeEventListener('resize', handleResize);
  }, [state.isChatOpen, controller]);

  // Mouse following logic - simplified for now
  useEffect(() => {
    const handler = (e: MouseEvent) => {
      controller.updateMousePosition(e.clientX, e.clientY);
    };

    const step = () => controller.stepTowardMouse();
    const interval = setInterval(step, 16);

    window.addEventListener('mousemove', handler);
    return () => {
      window.removeEventListener('mousemove', handler);
      clearInterval(interval);
    };
  }, [controller]);

  // Event handlers
  const handleEngieTrigger = () => {
    controller.handleEngieTrigger();
  };

  const handleEngieClose = () => {
    controller.handleEngieClose();
  };

  const handleApply = () => controller.handleApply();
  const handleDismiss = () => controller.handleDismiss();
  const handleNext = () => controller.handleNext();
  const handleDismissIdeation = () => controller.handleDismissIdeation();
  const handleManualIdeate = () => controller.handleManualIdeate();
  const handleTabChange = (tab: string) => controller.getStateManager().setActiveTab(tab);
  const dismissNotification = (index: number) => controller.dismissNotification(index);
  const handleDrag = (e: any, data: any) => controller.handleDrag(e, data);
  const onStartDrag = () => controller.onStartDrag();
  const onStopDrag = () => controller.onStopDrag();
  const formatScore = (score: number | undefined | null) => controller.formatScore(score);

  // Grok handlers
  const handleSendGrokMessage = async (prompt: string) => {
    try {
      await controller.sendGrokMessage(prompt);
    } catch (error) {
      console.error('Error sending Grok message:', error);
    }
  };
<<<<<<< HEAD

  const handleToggleGrokMode = () => controller.toggleGrokMode();
  const handleResearchWithGrok = (topic: string) => controller.researchWithGrok(topic);
=======
  // Grok specific handlers
  // const handleToggleGrokMode = () => controller.toggleGrokMode(); // Removed
  // const handleResearchWithGrok = (topic: string) => controller.researchWithGrok(topic); // Removed
>>>>>>> 0f905c3d

  if (!state.isVisible) return null;

  return (
    <>
      {/* Engie Container with Relative Positioning */}
      <div className={styles.engieContainer}>
        {/* Engie Character */}
        <Draggable
          onDrag={handleDrag}
          onStart={onStartDrag}
          onStop={onStopDrag}
        >
          <motion.div
            ref={engieRef}
            className="engie-character cursor-pointer"
            onClick={handleEngieTrigger}
            whileHover={{ scale: 1.1 }}
            whileTap={{ scale: 0.95 }}
            style={{
              position: 'fixed',
              left: state.engiePos.x,
              top: state.engiePos.y,
              zIndex: 1000,
              width: 64,
              height: 64,
              display: 'flex',
              alignItems: 'center',
              justifyContent: 'center',
              background: 'transparent',
              border: 'none',
              cursor: 'pointer'
            }}
          >
            <AnimatedEngieBot
              animationState={state.botAnimation}
              speed={state.botSpeed}
              direction={state.botDirection}
              emotion={state.botEmotion}
            />
            
            {/* Writing Status Badge */}
            {state.isScanning && (
              <motion.div
                initial={{ opacity: 0, scale: 0.8 }}
                animate={{ opacity: 1, scale: 1 }}
                className="absolute -top-2 -right-2"
              >
                <Badge variant="secondary" className="text-xs px-1 py-0.5">
                  <Loader2 className="w-3 h-3 animate-spin mr-1" />
                  Scanning
                </Badge>
              </motion.div>
            )}
          </motion.div>
        </Draggable>

        {/* Popup positioned relative to Engie */}
        <AnimatePresence>
          {state.isChatOpen && (
            <motion.div
              initial={{ opacity: 0, scale: 0.8, y: 20 }}
              animate={{ opacity: 1, scale: 1, y: 0 }}
              exit={{ opacity: 0, scale: 0.8, y: 20 }}
              className={getPopupClass()}
              style={{
                zIndex: 1001,
                maxWidth: '320px',
                whiteSpace: 'normal'
              }}
            >
              <EngieChatWindow
                state={state}
                grokChatHistory={state.grokChatHistory}
                activeSuggestions={activeSuggestions}
                currentSuggestion={currentSuggestion}
                documents={props.documents || []}
                onClose={handleEngieClose}
                onApply={handleApply}
                onDismiss={handleDismiss}
                onNext={handleNext}
                onDismissIdeation={handleDismissIdeation}
                onManualIdeate={handleManualIdeate}
                onTabChange={handleTabChange}
                formatScore={formatScore}
                handleToggleGrokMode={handleToggleGrokMode}
                handleResearchWithGrok={handleResearchWithGrok}
                onSendGrokMessage={handleSendGrokMessage}
                grokLoading={false}
                grokError={null}
              />
            </motion.div>
          )}
        </AnimatePresence>

<<<<<<< HEAD
        {/* Notifications */}
        <EngieNotifications
          unreadCount={unreadCount}
          notificationOpen={state.notificationOpen}
          ideaNotifications={state.ideaNotifications}
          onDismissNotification={dismissNotification}
        />
      </div>
    </>
=======
            {/* Chat Window */}
            {/* Apply the dynamic style and class to the container of EngieChatWindow */}
            <div style={{ position: 'absolute', ...popupPositionStyle }} className={popupPositionClass}>
              <AnimatePresence>
                {state.isChatOpen && (
                  <EngieChatWindow
                    // Pass popupPositionClass to EngieChatWindow if it needs to adapt its internal styling (e.g., arrow direction)
                    // popupPositionClass={popupPositionClass}
                    state={state}
                    activeSuggestions={activeSuggestions}
                    currentSuggestion={currentSuggestion}
                    documents={props.documents}
                    onClose={handleEngieClose}
                    onApply={handleApply}
                    onDismiss={handleDismiss}
                    onNext={handleNext}
                    onDismissIdeation={handleDismissIdeation}
                    onManualIdeate={handleManualIdeate}
                    onTabChange={handleTabChange}
                    formatScore={formatScore}
                    // Grok chat props
                    grokChatHistory={state.grokChatHistory}
                    // handleToggleGrokMode={handleToggleGrokMode} // Removed
                    // handleResearchWithGrok={handleResearchWithGrok} // Removed
                    onSendGrokMessage={handleSendGrokMessage}
                    grokLoading={grokLoading}
                    grokError={grokError}
                  />
                )}
              </AnimatePresence>
            </div>
          </div>
        </div>
      </Draggable>
    </div>
>>>>>>> 0f905c3d
  );
};<|MERGE_RESOLUTION|>--- conflicted
+++ resolved
@@ -15,6 +15,7 @@
   const [controller] = useState(() => new EngieController(props));
   const [state, setState] = useState(controller.getStateManager().getState());
   const engieRef = useRef<HTMLDivElement>(null);
+  const [popupPosition, setPopupPosition] = useState<'above' | 'below' | 'left' | 'right'>('above');
 
   // Computed values
   const activeSuggestions = controller.getStateManager().getActiveSuggestions(props.suggestions);
@@ -29,9 +30,9 @@
     return unsubscribe;
   }, [controller]);
 
-  // Simple popup positioning using CSS relative positioning
+  // Calculate popup position relative to Engie
   const calculatePopupPosition = () => {
-    if (!engieRef.current) return { position: 'above' as const };
+    if (!engieRef.current) return 'above';
 
     const engieRect = engieRef.current.getBoundingClientRect();
     const windowWidth = window.innerWidth;
@@ -39,7 +40,7 @@
     
     const popupWidth = 320;
     const popupHeight = 400;
-    const gap = 10;
+    const gap = 15;
 
     // Check available space in each direction
     const spaceRight = windowWidth - (engieRect.right + gap);
@@ -47,64 +48,79 @@
     const spaceBottom = windowHeight - (engieRect.bottom + gap);
     const spaceTop = engieRect.top - gap;
 
-    // Determine best position
-    if (spaceRight >= popupWidth && spaceBottom >= popupHeight) {
-      return { position: 'right' as const };
-    } else if (spaceLeft >= popupWidth && spaceBottom >= popupHeight) {
-      return { position: 'left' as const };
-    } else if (spaceBottom >= popupHeight) {
-      return { position: 'below' as const };
+    // Determine best position based on available space
+    if (spaceRight >= popupWidth) {
+      return 'right';
+    } else if (spaceLeft >= popupWidth) {
+      return 'left';
     } else if (spaceTop >= popupHeight) {
-      return { position: 'above' as const };
+      return 'above';
     } else {
-      // Fallback: find the direction with most space
-      const spaces = [
-        { direction: 'right', space: spaceRight },
-        { direction: 'left', space: spaceLeft },
-        { direction: 'below', space: spaceBottom },
-        { direction: 'above', space: spaceTop }
-      ];
-      
-      const bestSpace = spaces.reduce((max, current) => 
-        current.space > max.space ? current : max
-      );
-      
-      return { position: bestSpace.direction as any };
-    }
-  };
-
-  const popupPosition = calculatePopupPosition();
-
-  // Get the appropriate CSS class based on position
-  const getPopupClass = () => {
-    switch (popupPosition.position) {
+      return 'below';
+    }
+  };
+
+  // Update popup position when chat opens or Engie moves
+  useEffect(() => {
+    if (state.isChatOpen && engieRef.current) {
+      const newPosition = calculatePopupPosition();
+      setPopupPosition(newPosition);
+    }
+  }, [state.isChatOpen, state.engiePos.x, state.engiePos.y]);
+
+  // Get popup styles based on position
+  const getPopupStyles = () => {
+    if (!engieRef.current) return {};
+
+    const engieRect = engieRef.current.getBoundingClientRect();
+    const gap = 15;
+
+    switch (popupPosition) {
       case 'right':
-        return styles.engiePopupRight;
+        return {
+          position: 'fixed' as const,
+          left: engieRect.right + gap,
+          top: engieRect.top,
+          transform: 'translateY(-50%)',
+        };
       case 'left':
-        return styles.engiePopupLeft;
+        return {
+          position: 'fixed' as const,
+          right: window.innerWidth - engieRect.left + gap,
+          top: engieRect.top,
+          transform: 'translateY(-50%)',
+        };
       case 'below':
-        return styles.engiePopupBelow;
-      default:
-        return styles.engiePopup;
+        return {
+          position: 'fixed' as const,
+          left: engieRect.left + (engieRect.width / 2),
+          top: engieRect.bottom + gap,
+          transform: 'translateX(-50%)',
+        };
+      default: // above
+        return {
+          position: 'fixed' as const,
+          left: engieRect.left + (engieRect.width / 2),
+          bottom: window.innerHeight - engieRect.top + gap,
+          transform: 'translateX(-50%)',
+        };
     }
   };
 
   // Handle window resize
   useEffect(() => {
     const handleResize = () => {
-      // Recalculate position on resize
       if (state.isChatOpen) {
-        // Force re-render to recalculate position
-        controller.handleEngieClose();
-        setTimeout(() => controller.handleEngieTrigger(), 10);
+        const newPosition = calculatePopupPosition();
+        setPopupPosition(newPosition);
       }
     };
 
     window.addEventListener('resize', handleResize);
     return () => window.removeEventListener('resize', handleResize);
-  }, [state.isChatOpen, controller]);
-
-  // Mouse following logic - simplified for now
+  }, [state.isChatOpen]);
+
+  // Mouse following logic
   useEffect(() => {
     const handler = (e: MouseEvent) => {
       controller.updateMousePosition(e.clientX, e.clientY);
@@ -149,156 +165,111 @@
       console.error('Error sending Grok message:', error);
     }
   };
-<<<<<<< HEAD
 
   const handleToggleGrokMode = () => controller.toggleGrokMode();
   const handleResearchWithGrok = (topic: string) => controller.researchWithGrok(topic);
-=======
-  // Grok specific handlers
-  // const handleToggleGrokMode = () => controller.toggleGrokMode(); // Removed
-  // const handleResearchWithGrok = (topic: string) => controller.researchWithGrok(topic); // Removed
->>>>>>> 0f905c3d
 
   if (!state.isVisible) return null;
 
   return (
     <>
-      {/* Engie Container with Relative Positioning */}
-      <div className={styles.engieContainer}>
-        {/* Engie Character */}
-        <Draggable
-          onDrag={handleDrag}
-          onStart={onStartDrag}
-          onStop={onStopDrag}
+      {/* Engie Character */}
+      <Draggable
+        onDrag={handleDrag}
+        onStart={onStartDrag}
+        onStop={onStopDrag}
+      >
+        <motion.div
+          ref={engieRef}
+          className="engie-character cursor-pointer"
+          onClick={handleEngieTrigger}
+          whileHover={{ scale: 1.1 }}
+          whileTap={{ scale: 0.95 }}
+          style={{
+            position: 'fixed',
+            left: state.engiePos.x,
+            top: state.engiePos.y,
+            zIndex: 1000,
+            width: 64,
+            height: 64,
+            display: 'flex',
+            alignItems: 'center',
+            justifyContent: 'center',
+            background: 'transparent',
+            border: 'none',
+            cursor: 'pointer'
+          }}
         >
-          <motion.div
-            ref={engieRef}
-            className="engie-character cursor-pointer"
-            onClick={handleEngieTrigger}
-            whileHover={{ scale: 1.1 }}
-            whileTap={{ scale: 0.95 }}
-            style={{
-              position: 'fixed',
-              left: state.engiePos.x,
-              top: state.engiePos.y,
-              zIndex: 1000,
-              width: 64,
-              height: 64,
-              display: 'flex',
-              alignItems: 'center',
-              justifyContent: 'center',
-              background: 'transparent',
-              border: 'none',
-              cursor: 'pointer'
-            }}
-          >
-            <AnimatedEngieBot
-              animationState={state.botAnimation}
-              speed={state.botSpeed}
-              direction={state.botDirection}
-              emotion={state.botEmotion}
-            />
-            
-            {/* Writing Status Badge */}
-            {state.isScanning && (
-              <motion.div
-                initial={{ opacity: 0, scale: 0.8 }}
-                animate={{ opacity: 1, scale: 1 }}
-                className="absolute -top-2 -right-2"
-              >
-                <Badge variant="secondary" className="text-xs px-1 py-0.5">
-                  <Loader2 className="w-3 h-3 animate-spin mr-1" />
-                  Scanning
-                </Badge>
-              </motion.div>
-            )}
-          </motion.div>
-        </Draggable>
-
-        {/* Popup positioned relative to Engie */}
-        <AnimatePresence>
-          {state.isChatOpen && (
+          <AnimatedEngieBot
+            animationState={state.botAnimation}
+            speed={state.botSpeed}
+            direction={state.botDirection}
+            emotion={state.botEmotion}
+          />
+          
+          {/* Writing Status Badge */}
+          {state.isScanning && (
             <motion.div
-              initial={{ opacity: 0, scale: 0.8, y: 20 }}
-              animate={{ opacity: 1, scale: 1, y: 0 }}
-              exit={{ opacity: 0, scale: 0.8, y: 20 }}
-              className={getPopupClass()}
-              style={{
-                zIndex: 1001,
-                maxWidth: '320px',
-                whiteSpace: 'normal'
-              }}
+              initial={{ opacity: 0, scale: 0.8 }}
+              animate={{ opacity: 1, scale: 1 }}
+              className="absolute -top-2 -right-2"
             >
-              <EngieChatWindow
-                state={state}
-                grokChatHistory={state.grokChatHistory}
-                activeSuggestions={activeSuggestions}
-                currentSuggestion={currentSuggestion}
-                documents={props.documents || []}
-                onClose={handleEngieClose}
-                onApply={handleApply}
-                onDismiss={handleDismiss}
-                onNext={handleNext}
-                onDismissIdeation={handleDismissIdeation}
-                onManualIdeate={handleManualIdeate}
-                onTabChange={handleTabChange}
-                formatScore={formatScore}
-                handleToggleGrokMode={handleToggleGrokMode}
-                handleResearchWithGrok={handleResearchWithGrok}
-                onSendGrokMessage={handleSendGrokMessage}
-                grokLoading={false}
-                grokError={null}
-              />
+              <Badge variant="secondary" className="text-xs px-1 py-0.5">
+                <Loader2 className="w-3 h-3 animate-spin mr-1" />
+                Scanning
+              </Badge>
             </motion.div>
           )}
-        </AnimatePresence>
-
-<<<<<<< HEAD
-        {/* Notifications */}
-        <EngieNotifications
-          unreadCount={unreadCount}
-          notificationOpen={state.notificationOpen}
-          ideaNotifications={state.ideaNotifications}
-          onDismissNotification={dismissNotification}
-        />
-      </div>
+        </motion.div>
+      </Draggable>
+
+      {/* Popup positioned relative to Engie */}
+      <AnimatePresence>
+        {state.isChatOpen && (
+          <motion.div
+            initial={{ opacity: 0, scale: 0.8, y: 20 }}
+            animate={{ opacity: 1, scale: 1, y: 0 }}
+            exit={{ opacity: 0, scale: 0.8, y: 20 }}
+            style={{
+              ...getPopupStyles(),
+              zIndex: 1001,
+              maxWidth: '320px',
+              whiteSpace: 'normal'
+            }}
+            className={`${styles.engiePopup} ${styles[`engiePopup${popupPosition.charAt(0).toUpperCase() + popupPosition.slice(1)}`] || ''}`}
+          >
+            <EngieChatWindow
+              state={state}
+              grokChatHistory={state.grokChatHistory}
+              activeSuggestions={activeSuggestions}
+              currentSuggestion={currentSuggestion}
+              documents={props.documents || []}
+              onClose={handleEngieClose}
+              onApply={handleApply}
+              onDismiss={handleDismiss}
+              onNext={handleNext}
+              onDismissIdeation={handleDismissIdeation}
+              onManualIdeate={handleManualIdeate}
+              onTabChange={handleTabChange}
+              formatScore={formatScore}
+              handleToggleGrokMode={handleToggleGrokMode}
+              handleResearchWithGrok={handleResearchWithGrok}
+              onSendGrokMessage={handleSendGrokMessage}
+              grokLoading={false}
+              grokError={null}
+              popupPosition={popupPosition}
+            />
+          </motion.div>
+        )}
+      </AnimatePresence>
+
+      {/* Notifications */}
+      <EngieNotifications
+        unreadCount={unreadCount}
+        notificationOpen={state.notificationOpen}
+        ideaNotifications={state.ideaNotifications}
+        onDismissNotification={dismissNotification}
+      />
     </>
-=======
-            {/* Chat Window */}
-            {/* Apply the dynamic style and class to the container of EngieChatWindow */}
-            <div style={{ position: 'absolute', ...popupPositionStyle }} className={popupPositionClass}>
-              <AnimatePresence>
-                {state.isChatOpen && (
-                  <EngieChatWindow
-                    // Pass popupPositionClass to EngieChatWindow if it needs to adapt its internal styling (e.g., arrow direction)
-                    // popupPositionClass={popupPositionClass}
-                    state={state}
-                    activeSuggestions={activeSuggestions}
-                    currentSuggestion={currentSuggestion}
-                    documents={props.documents}
-                    onClose={handleEngieClose}
-                    onApply={handleApply}
-                    onDismiss={handleDismiss}
-                    onNext={handleNext}
-                    onDismissIdeation={handleDismissIdeation}
-                    onManualIdeate={handleManualIdeate}
-                    onTabChange={handleTabChange}
-                    formatScore={formatScore}
-                    // Grok chat props
-                    grokChatHistory={state.grokChatHistory}
-                    // handleToggleGrokMode={handleToggleGrokMode} // Removed
-                    // handleResearchWithGrok={handleResearchWithGrok} // Removed
-                    onSendGrokMessage={handleSendGrokMessage}
-                    grokLoading={grokLoading}
-                    grokError={grokError}
-                  />
-                )}
-              </AnimatePresence>
-            </div>
-          </div>
-        </div>
-      </Draggable>
-    </div>
->>>>>>> 0f905c3d
   );
 };