import React, { useState, useEffect, useRef } from 'react';
import Draggable from 'react-draggable';
import { AnimatePresence } from 'framer-motion';
import { Loader2 } from 'lucide-react';
import { Badge } from '@/components/ui/badge';
import { motion } from 'framer-motion';
import AnimatedEngieBot from '../AnimatedEngieBot';
import { EngieController } from './core/EngieController';
import { EngieNotifications } from './ui/EngieNotifications';
import { EngieChatWindow } from './ui/EngieChatWindow';
import { EngieProps, EngieState } from './types';
import styles from './EngieBot.module.css';

export const EngieBot: React.FC<EngieProps> = (props) => {
  const [controller] = useState(() => new EngieController(props));
  const [state, setState] = useState(controller.getStateManager().getState());
  const engieRef = useRef<HTMLDivElement>(null);
  const [popupPosition, setPopupPosition] = useState<'above' | 'below' | 'left' | 'right'>('above');

  // Computed values
  const activeSuggestions = controller.getStateManager().getActiveSuggestions(props.suggestions);
  const currentSuggestion = controller.getStateManager().getCurrentSuggestion(props.suggestions);
  const unreadCount = controller.getStateManager().getUnreadCount();

  // Subscribe to state changes
  useEffect(() => {
    const unsubscribe = controller.getStateManager().subscribe((newState: EngieState) => {
      setState(newState);
    });
    return unsubscribe;
  }, [controller]);

  // Calculate popup position relative to Engie
  const calculatePopupPosition = () => {
    if (!engieRef.current) return 'above';

    const engieRect = engieRef.current.getBoundingClientRect();
    const windowWidth = window.innerWidth;
    const windowHeight = window.innerHeight;
    
    const popupWidth = 320;
    const popupHeight = 400;
    const gap = 15;

    // Check available space in each direction
    const spaceRight = windowWidth - (engieRect.right + gap);
    const spaceLeft = engieRect.left - gap;
    const spaceBottom = windowHeight - (engieRect.bottom + gap);
    const spaceTop = engieRect.top - gap;

    // Determine best position based on available space
    if (spaceRight >= popupWidth) {
      return 'right';
    } else if (spaceLeft >= popupWidth) {
      return 'left';
    } else if (spaceTop >= popupHeight) {
      return 'above';
    } else {
      return 'below';
    }
  };

  // Update popup position when chat opens or Engie moves
  useEffect(() => {
    if (state.isChatOpen && engieRef.current) {
      const newPosition = calculatePopupPosition();
      setPopupPosition(newPosition);
    }
  }, [state.isChatOpen, state.engiePos.x, state.engiePos.y]);

  // Get popup styles based on position
  const getPopupStyles = () => {
    if (!engieRef.current) return {};

    const engieRect = engieRef.current.getBoundingClientRect();
    const gap = 15;

    switch (popupPosition) {
      case 'right':
        return {
          position: 'fixed' as const,
          left: engieRect.right + gap,
          top: engieRect.top,
          transform: 'translateY(-50%)',
        };
      case 'left':
        return {
          position: 'fixed' as const,
          right: window.innerWidth - engieRect.left + gap,
          top: engieRect.top,
          transform: 'translateY(-50%)',
        };
      case 'below':
        return {
          position: 'fixed' as const,
          left: engieRect.left + (engieRect.width / 2),
          top: engieRect.bottom + gap,
          transform: 'translateX(-50%)',
        };
      default: // above
        return {
          position: 'fixed' as const,
          left: engieRect.left + (engieRect.width / 2),
          bottom: window.innerHeight - engieRect.top + gap,
          transform: 'translateX(-50%)',
        };
    }
  };

  // Handle window resize
  useEffect(() => {
    const handleResize = () => {
      if (state.isChatOpen) {
        const newPosition = calculatePopupPosition();
        setPopupPosition(newPosition);
      }
    };

    window.addEventListener('resize', handleResize);
    return () => window.removeEventListener('resize', handleResize);
  }, [state.isChatOpen]);

  // Mouse following logic - unified approach
  useEffect(() => {
    const handler = (e: MouseEvent) => {
      // Store mouse position for later use
      (window as any).__engieMousePos = { x: e.clientX, y: e.clientY };
    };

    const step = () => controller.stepTowardMouse();
    const interval = setInterval(step, 16);

    window.addEventListener('mousemove', handler);
    return () => {
      window.removeEventListener('mousemove', handler);
      clearInterval(interval);
    };
  }, [controller]);

  // Cleanup on unmount
  useEffect(() => {
    return () => {
      controller.cleanup();
      controller.getStateManager().cleanup();
    };
  }, [controller]);

  // Event handlers
  const handleEngieTrigger = () => {
    controller.handleEngieTrigger();
  };

  const handleEngieClose = () => {
    controller.handleEngieClose();
  };

  const handleApply = () => controller.handleApply();
  const handleDismiss = () => controller.handleDismiss();
  const handleNext = () => controller.handleNext();
  const handleDismissIdeation = () => controller.handleDismissIdeation();
  const handleManualIdeate = () => controller.handleManualIdeate();
  const handleTabChange = (tab: string) => controller.getStateManager().setActiveTab(tab);
  const dismissNotification = (index: number) => controller.dismissNotification(index);
<<<<<<< HEAD
=======
  const handleDrag = (e: any, data: any) => {
    // Use deltaX and deltaY for smoother dragging
    controller.updateEngiePosition(state.engiePos.x + data.deltaX, state.engiePos.y + data.deltaY);
  };
  const onStartDrag = () => controller.onStartDrag();
  const onStopDrag = () => controller.onStopDrag();
>>>>>>> 17678c4e
  const formatScore = (score: number | undefined | null) => controller.formatScore(score);

  // Grok handlers
  const handleSendGrokMessage = async (prompt: string) => {
    // This method is kept as EngieChatWindow might still have a chat input
    // if isGrokActive were true (though it won't be with the toggle removed)
    try {
      await controller.sendGrokChatMessage(prompt);
    } catch (error) {
      console.error('Error sending Grok message:', error);
    }
  };

<<<<<<< HEAD
  // Document change handler for new/empty documents
  const handleDocumentChange = (newText: string = '', isNewDocument: boolean = false) => {
    controller.handleDocumentChange(newText, isNewDocument);
  };

  // Expose document change handler globally so parent can call it
  useEffect(() => {
    (window as any).__engieHandleDocumentChange = handleDocumentChange;
    return () => {
      delete (window as any).__engieHandleDocumentChange;
    };
  }, []);
=======
  // const handleToggleGrokMode = () => controller.toggleGrokMode(); // Removed as UI toggle is gone
  // const handleResearchWithGrok = (topic: string) => controller.researchWithGrok(topic); // Removed as GrokTab UI is gone
>>>>>>> 17678c4e

  return (
    <>
      {/* Engie Character - Autonomous Movement */}
      <motion.div
        ref={engieRef}
        className="engie-character cursor-pointer"
        onClick={handleEngieTrigger}
        whileHover={{ scale: 1.1 }}
        whileTap={{ scale: 0.95 }}
        animate={{
          x: state.engiePos.x,
          y: state.engiePos.y,
        }}
        transition={{
          type: "spring",
          stiffness: 100,
          damping: 20,
          duration: 0.8
        }}
        style={{
          position: 'fixed',
          left: 0,
          top: 0,
          zIndex: 1000,
          width: 64,
          height: 64,
          display: 'flex',
          alignItems: 'center',
          justifyContent: 'center',
          background: 'transparent',
          border: 'none',
          cursor: 'pointer'
        }}
      >
        <AnimatedEngieBot
          animationState={state.botAnimation}
          speed={state.botSpeed}
          direction={state.botDirection}
          emotion={state.botEmotion}
        />
        
        {/* Writing Status Badge */}
        {state.isScanning && (
          <motion.div
            initial={{ opacity: 0, scale: 0.8 }}
            animate={{ opacity: 1, scale: 1 }}
            className="absolute -top-2 -right-2"
          >
            <Badge variant="secondary" className="text-xs px-1 py-0.5">
              <Loader2 className="w-3 h-3 animate-spin mr-1" />
              Scanning
            </Badge>
          </motion.div>
        )}
      </motion.div>

      {/* Popup positioned relative to Engie */}
      <AnimatePresence>
        {state.isChatOpen && (
          <motion.div
            initial={{ opacity: 0, scale: 0.8, y: 20 }}
            animate={{ opacity: 1, scale: 1, y: 0 }}
            exit={{ opacity: 0, scale: 0.8, y: 20 }}
            style={{
              ...getPopupStyles(),
              zIndex: 1001,
              maxWidth: '320px',
              whiteSpace: 'normal'
            }}
            className={`${styles.engiePopup} ${styles[`engiePopup${popupPosition.charAt(0).toUpperCase() + popupPosition.slice(1)}`] || ''}`}
          >
            <EngieChatWindow
              state={state}
              grokChatHistory={state.grokChatHistory}
              activeSuggestions={activeSuggestions}
              currentSuggestion={currentSuggestion}
              documents={props.documents || []}
              onClose={handleEngieClose}
              onApply={handleApply}
              onDismiss={handleDismiss}
              onNext={handleNext}
              onDismissIdeation={handleDismissIdeation}
              onManualIdeate={handleManualIdeate}
              onTabChange={handleTabChange}
              formatScore={formatScore}
<<<<<<< HEAD
              handleResearchWithGrok={() => {}}
              onSendGrokMessage={handleSendGrokMessage}
              grokLoading={false}
              grokError={null}
=======
              // handleToggleGrokMode={handleToggleGrokMode} // Removed
              // handleResearchWithGrok={handleResearchWithGrok} // Removed
              onSendGrokMessage={handleSendGrokMessage} // Kept: chat input might still render based on isGrokActive
              grokLoading={false} // Kept: related to onSendGrokMessage
              grokError={null} // Kept: related to onSendGrokMessage
              popupPosition={popupPosition}
>>>>>>> 17678c4e
            />
          </motion.div>
        )}
      </AnimatePresence>

      {/* Notifications */}
      <EngieNotifications
        unreadCount={unreadCount}
        notificationOpen={state.notificationOpen}
        ideaNotifications={state.ideaNotifications}
        onDismissNotification={dismissNotification}
      />
    </>
  );
};<|MERGE_RESOLUTION|>--- conflicted
+++ resolved
@@ -161,21 +161,18 @@
   const handleManualIdeate = () => controller.handleManualIdeate();
   const handleTabChange = (tab: string) => controller.getStateManager().setActiveTab(tab);
   const dismissNotification = (index: number) => controller.dismissNotification(index);
-<<<<<<< HEAD
-=======
+  
+  // Drag handlers - using deltaX/deltaY for smoother dragging
   const handleDrag = (e: any, data: any) => {
-    // Use deltaX and deltaY for smoother dragging
     controller.updateEngiePosition(state.engiePos.x + data.deltaX, state.engiePos.y + data.deltaY);
   };
   const onStartDrag = () => controller.onStartDrag();
   const onStopDrag = () => controller.onStopDrag();
->>>>>>> 17678c4e
+  
   const formatScore = (score: number | undefined | null) => controller.formatScore(score);
 
   // Grok handlers
   const handleSendGrokMessage = async (prompt: string) => {
-    // This method is kept as EngieChatWindow might still have a chat input
-    // if isGrokActive were true (though it won't be with the toggle removed)
     try {
       await controller.sendGrokChatMessage(prompt);
     } catch (error) {
@@ -183,7 +180,6 @@
     }
   };
 
-<<<<<<< HEAD
   // Document change handler for new/empty documents
   const handleDocumentChange = (newText: string = '', isNewDocument: boolean = false) => {
     controller.handleDocumentChange(newText, isNewDocument);
@@ -196,66 +192,68 @@
       delete (window as any).__engieHandleDocumentChange;
     };
   }, []);
-=======
-  // const handleToggleGrokMode = () => controller.toggleGrokMode(); // Removed as UI toggle is gone
-  // const handleResearchWithGrok = (topic: string) => controller.researchWithGrok(topic); // Removed as GrokTab UI is gone
->>>>>>> 17678c4e
 
   return (
     <>
-      {/* Engie Character - Autonomous Movement */}
-      <motion.div
-        ref={engieRef}
-        className="engie-character cursor-pointer"
-        onClick={handleEngieTrigger}
-        whileHover={{ scale: 1.1 }}
-        whileTap={{ scale: 0.95 }}
-        animate={{
-          x: state.engiePos.x,
-          y: state.engiePos.y,
-        }}
-        transition={{
-          type: "spring",
-          stiffness: 100,
-          damping: 20,
-          duration: 0.8
-        }}
-        style={{
-          position: 'fixed',
-          left: 0,
-          top: 0,
-          zIndex: 1000,
-          width: 64,
-          height: 64,
-          display: 'flex',
-          alignItems: 'center',
-          justifyContent: 'center',
-          background: 'transparent',
-          border: 'none',
-          cursor: 'pointer'
-        }}
+      {/* Engie Character - Using Draggable for manual drag, motion for autonomous movement */}
+      <Draggable
+        onDrag={handleDrag}
+        onStart={onStartDrag}
+        onStop={onStopDrag}
       >
-        <AnimatedEngieBot
-          animationState={state.botAnimation}
-          speed={state.botSpeed}
-          direction={state.botDirection}
-          emotion={state.botEmotion}
-        />
-        
-        {/* Writing Status Badge */}
-        {state.isScanning && (
-          <motion.div
-            initial={{ opacity: 0, scale: 0.8 }}
-            animate={{ opacity: 1, scale: 1 }}
-            className="absolute -top-2 -right-2"
-          >
-            <Badge variant="secondary" className="text-xs px-1 py-0.5">
-              <Loader2 className="w-3 h-3 animate-spin mr-1" />
-              Scanning
-            </Badge>
-          </motion.div>
-        )}
-      </motion.div>
+        <motion.div
+          ref={engieRef}
+          className="engie-character cursor-pointer"
+          onClick={handleEngieTrigger}
+          whileHover={{ scale: 1.1 }}
+          whileTap={{ scale: 0.95 }}
+          animate={{
+            x: state.engiePos.x,
+            y: state.engiePos.y,
+          }}
+          transition={{
+            type: "spring",
+            stiffness: 100,
+            damping: 20,
+            duration: 0.8
+          }}
+          style={{
+            position: 'fixed',
+            left: 0,
+            top: 0,
+            zIndex: 1000,
+            width: 64,
+            height: 64,
+            display: 'flex',
+            alignItems: 'center',
+            justifyContent: 'center',
+            background: 'transparent',
+            border: 'none',
+            cursor: 'pointer'
+          }}
+        >
+          <AnimatedEngieBot
+            animationState={state.botAnimation}
+            speed={state.botSpeed}
+            direction={state.botDirection}
+            emotion={state.botEmotion}
+          />
+          
+          {/* Writing Status Badge */}
+          {state.isScanning && (
+            <motion.div
+              initial={{ opacity: 0, scale: 0.8 }}
+              animate={{ opacity: 1, scale: 1 }}
+              className="absolute -top-2 -right-2"
+            >
+              <Badge variant="secondary" className="text-xs px-1 py-0.5">
+                <Loader2 className="w-3 h-3 animate-spin mr-1" />
+                Scanning
+              </Badge>
+            </motion.div>
+          )}
+        </motion.div>
+      </Draggable>
 
       {/* Popup positioned relative to Engie */}
       <AnimatePresence>
@@ -286,19 +284,11 @@
               onManualIdeate={handleManualIdeate}
               onTabChange={handleTabChange}
               formatScore={formatScore}
-<<<<<<< HEAD
               handleResearchWithGrok={() => {}}
               onSendGrokMessage={handleSendGrokMessage}
               grokLoading={false}
               grokError={null}
-=======
-              // handleToggleGrokMode={handleToggleGrokMode} // Removed
-              // handleResearchWithGrok={handleResearchWithGrok} // Removed
-              onSendGrokMessage={handleSendGrokMessage} // Kept: chat input might still render based on isGrokActive
-              grokLoading={false} // Kept: related to onSendGrokMessage
-              grokError={null} // Kept: related to onSendGrokMessage
               popupPosition={popupPosition}
->>>>>>> 17678c4e
             />
           </motion.div>
         )}
