--- conflicted
+++ resolved
@@ -30,21 +30,7 @@
     return unsubscribe;
   }, [controller]);
 
-<<<<<<< HEAD
-  // Mouse position tracking for mouse following behavior
-  useEffect(() => {
-    const updateMousePosition = (e: MouseEvent) => {
-      (window as any).__engieMousePos = { x: e.clientX, y: e.clientY };
-    };
-
-    window.addEventListener('mousemove', updateMousePosition);
-    return () => window.removeEventListener('mousemove', updateMousePosition);
-  }, []);
-
-  // Simple popup positioning using CSS relative positioning
-=======
   // Calculate popup position relative to Engie
->>>>>>> 1e46368a
   const calculatePopupPosition = () => {
     if (!engieRef.current) return 'above';
 
@@ -134,7 +120,7 @@
     return () => window.removeEventListener('resize', handleResize);
   }, [state.isChatOpen]);
 
-  // Mouse following logic
+  // Mouse following logic - unified approach
   useEffect(() => {
     const handler = (e: MouseEvent) => {
       controller.updateMousePosition(e.clientX, e.clientY);
@@ -191,7 +177,6 @@
   const handleToggleGrokMode = () => controller.toggleGrokMode();
   const handleResearchWithGrok = (topic: string) => controller.researchWithGrok(topic);
 
-  // Engie is always visible - removed visibility check
   return (
     <>
       {/* Engie Character */}
