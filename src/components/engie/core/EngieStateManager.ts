--- conflicted
+++ resolved
@@ -42,6 +42,7 @@
       isGrokActive: false,
       grokEndTime: null,
       grokChatHistory: [],
+      isDragLocked: false, // Add missing property for drag lock functionality
     };
   }
 
@@ -211,10 +212,7 @@
 
   setInternalSuggestions(suggestions: Suggestion[]): void {
     this.state.internalSuggestions = suggestions;
-<<<<<<< HEAD
-=======
     // Drag lock is now managed by EngieController via updateDragLockWithExternalSuggestions
->>>>>>> 17678c4e
     this.notify();
   }
 
@@ -286,6 +284,18 @@
   setEngiePos(pos: { x: number; y: number }): void {
     this.state.engiePos = pos;
     this.notify();
+  }
+
+  // Drag lock methods
+  setDragLocked(isLocked: boolean): void {
+    this.state.isDragLocked = isLocked;
+    this.notify();
+  }
+
+  updateDragLockWithExternalSuggestions(externalSuggestions: Suggestion[]): void {
+    // Lock dragging if there are active suggestions (internal or external)
+    const hasActiveSuggestions = this.state.internalSuggestions.length > 0 || externalSuggestions.length > 0;
+    this.setDragLocked(hasActiveSuggestions);
   }
 
   // Position Engie near suggested text
@@ -573,7 +583,6 @@
     return null;
   }
 
-<<<<<<< HEAD
   private findWritingAreaPosition(): { x: number; y: number } | null {
     // Look for the main writing textarea
     const writingArea = document.querySelector('.main-editor-textarea') ||
@@ -593,13 +602,6 @@
     
     return null;
   }
-=======
-  // updateDragLock(): void { // Removed: This was only considering internal suggestions.
-  //   // Lock dragging if there are active suggestions (internal or external)
-  //   const hasActiveSuggestions = this.state.internalSuggestions.length > 0;
-  //   this.setDragLocked(hasActiveSuggestions);
-  // }
->>>>>>> 17678c4e
 
   private smoothMoveTo(targetPosition: { x: number; y: number }, direction: BotDirection): void {
     // Clear any existing movement
