import React, { useState, useEffect, useRef } from 'react';
import Draggable from 'react-draggable';
import { Button } from '@/components/ui/button';
import { motion, AnimatePresence } from 'framer-motion';
import { Sparkles, X, Loader2 } from 'lucide-react'; // Added Loader2
import { Badge } from '@/components/ui/badge';
import { Card, CardHeader, CardTitle, CardContent, CardDescription, CardFooter } from '@/components/ui/card';

// Chat message interface
interface ChatMessage {
  role: 'user' | 'assistant';
  content: string;
}

// Define a basic structure for ToneAnalysis. This should ideally match the API response.
interface ToneAnalysisHighlight {
  sentence: string;
  tone: string;
  score: number;
}

interface ToneAnalysis {
  overallTone: string;
  overallScore: number;
  highlightedSentences: ToneAnalysisHighlight[];
}

interface Suggestion {
  id: string;
  original: string;
  suggestion: string;
  explanation: string;
  type: 'Spelling' | 'Grammar' | 'Style' | 'Punctuation' | 'Clarity';
  severity: 'High' | 'Medium' | 'Low';
}

interface EngieProps {
  suggestions: Suggestion[];
  onApply: (suggestion: Suggestion) => void;
  onDismiss: (suggestionId: string) => void;
  onIdeate: () => void;
}

const severityColorMap: { [key in Suggestion['severity']]: string } = {
    High: 'bg-red-500',
    Medium: 'bg-yellow-500',
    Low: 'bg-blue-500',
};

const Engie: React.FC<EngieProps> = ({ suggestions: externalSuggestions, onApply: onApplyExternal, onDismiss: onDismissExternal, onIdeate: onIdeateExternalProp }) => {
  const [isChatOpen, setIsChatOpen] = useState(false);
  const [currentSuggestionIndex, setCurrentSuggestionIndex] = useState(0);
  const [isScanning, setIsScanning] = useState(false);
  const [statusMessage, setStatusMessage] = useState("");
  const debounceTimeoutRef = useRef<NodeJS.Timeout | null>(null);
  const prevScannedTextRef = useRef<string>("");
  const inactivityTimerRef = useRef<NodeJS.Timeout | null>(null);

  const [internalSuggestions, setInternalSuggestions] = useState<Suggestion[]>([]);
  const [toneAnalysisResult, setToneAnalysisResult] = useState<ToneAnalysis | null>(null);
  const [ideationMessage, setIdeationMessage] = useState<ChatMessage | null>(null);
  const [isIdeating, setIsIdeating] = useState(false);
  const [chatHistory, setChatHistory] = useState<ChatMessage[]>([]); // For future chat interactions

  // Determine which suggestions to use: internal if available, otherwise external
  const activeSuggestions = internalSuggestions.length > 0 ? internalSuggestions : externalSuggestions;

  const extractTextFromDocument = (): string => {
    let text = "";
    const walk = (node: Node) => {
      if (node.nodeType === Node.TEXT_NODE) {
        if (node.nodeValue) {
          text += node.nodeValue.trim() + " ";
        }
      } else if (node.nodeType === Node.ELEMENT_NODE) {
        const element = node as HTMLElement;
        if (element.id === "engie-container" || element.tagName === "SCRIPT" || element.tagName === "STYLE") {
          return; // Skip Engie container, script and style tags
        }
        for (let i = 0; i < node.childNodes.length; i++) {
          walk(node.childNodes[i]);
        }
      }
    };
    walk(document.body);
    return text.trim();
  };

  useEffect(() => {
    // When the list of activeSuggestions changes, reset to the first one.
    setCurrentSuggestionIndex(0);
    // If suggestions appear, clear any proactive ideation message
    if (activeSuggestions.length > 0) {
      setIdeationMessage(null);
    }
  }, [activeSuggestions]);

  const fetchTypoSuggestions = async (text: string): Promise<Suggestion[]> => {
    if (!text.trim()) return [];
    try {
      const response = await fetch('/api/correct-text', {
        method: 'POST',
        headers: { 'Content-Type': 'application/json' },
        body: JSON.stringify({ text }),
      });
      if (!response.ok) {
        console.error('Error fetching typo suggestions:', response.statusText);
        return [];
      }
      const data = await response.json();
      // Assuming the API returns an array of objects that match or can be mapped to Suggestion interface
      // For example, if API returns { id, original, corrected, explanation, type, severity }
      // We might need to map `corrected` to `suggestion`
      return data.suggestions.map((s: any) => ({ ...s, id: s.id || Math.random().toString(36).substring(2, 15) })) as Suggestion[];
    } catch (error) {
      console.error('Failed to fetch typo suggestions:', error);
      return [];
    }
  };

  const fetchToneAnalysis = async (text: string): Promise<ToneAnalysis | null> => {
    if (!text.trim()) return null;
    try {
      const response = await fetch('/api/check-tone', {
        method: 'POST',
        headers: { 'Content-Type': 'application/json' },
        body: JSON.stringify({ text }),
      });
      if (!response.ok) {
        console.error('Error fetching tone analysis:', response.statusText);
        return null;
      }
      const data = await response.json();
      return data as ToneAnalysis;
    } catch (error) {
      console.error('Failed to fetch tone analysis:', error);
      return null;
    }
  };

  const callEngieChatAPI = async (prompt: string, currentHistory: ChatMessage[]): Promise<string | null> => {
    try {
      const response = await fetch('/api/engie-chat', {
        method: 'POST',
        headers: { 'Content-Type': 'application/json' },
        body: JSON.stringify({ prompt, history: currentHistory }),
      });
      if (!response.ok) {
        console.error('Error fetching Engie chat response:', response.statusText);
        return "Sorry, I couldn't come up with anything right now.";
      }
      const data = await response.json();
      return data.response; // Assuming API returns { response: "..." }
    } catch (error) {
      console.error('Failed to fetch Engie chat response:', error);
      return "My circuits are a bit tangled at the moment. Try again later?";
    }
  };

  const triggerIdeation = async (isManualTrigger = false) => {
    if (isIdeating || (activeSuggestions.length > 0 && !isManualTrigger) || (toneAnalysisResult && !isManualTrigger) ) {
      // Don't trigger if already ideating, or if suggestions/tone analysis are showing (unless manually triggered)
      return;
    }

    if (!isChatOpen) {
      setIsChatOpen(true);
    }
    setIdeationMessage(null); // Clear previous ideation message
    setInternalSuggestions([]); // Clear suggestions
    setToneAnalysisResult(null); // Clear tone analysis

    setIsIdeating(true);
    setStatusMessage("Engie is brainstorming ideas...");

    let prompt = "I've noticed you haven't typed in a while. What are you working on, or what's on your mind?";
    if (isManualTrigger) {
      prompt = "Okay, let's brainstorm! What topic or idea should we explore?";
    } else if (prevScannedTextRef.current) {
      // Simple heuristic: use last scanned text if it's short and recent.
      const lastText = prevScannedTextRef.current.slice(-200); // last 200 chars
      prompt = `I noticed you were working on something related to: "${lastText}". Feeling stuck or want to explore ideas around that? Or is something else on your mind?`;
    }

    const assistantResponse = await callEngieChatAPI(prompt, []); // Start with empty history for proactive

    if (assistantResponse) {
      setIdeationMessage({ role: 'assistant', content: assistantResponse });
      setChatHistory([{role: 'user', content: prompt}, {role: 'assistant', content: assistantResponse}]);
    } else {
      setIdeationMessage({ role: 'assistant', content: "I'm having a little trouble brainstorming right now. Please try again in a moment!" });
    }

    setIsIdeating(false);
    setStatusMessage(""); // Clear "thinking" message, actual message is in ideationMessage
  };

  // Inactivity Timer Logic
  useEffect(() => {
    const resetTimer = () => {
      if (inactivityTimerRef.current) {
        clearTimeout(inactivityTimerRef.current);
      }
      // Only set new timer if chat is closed OR if chat is open but no suggestions/ideation/tone results are active
      const shouldSetTimer = !isChatOpen ||
                             (isChatOpen && activeSuggestions.length === 0 && !ideationMessage && !toneAnalysisResult && !isIdeating && !isScanning);

      if (shouldSetTimer) {
        inactivityTimerRef.current = setTimeout(() => {
          console.log("Inactivity detected, triggering ideation.");
          triggerIdeation();
        }, 30000); // 30 seconds
      }
    };

    document.addEventListener('keydown', resetTimer);
    resetTimer(); // Initial setup

    return () => {
      if (inactivityTimerRef.current) {
        clearTimeout(inactivityTimerRef.current);
      }
      document.removeEventListener('keydown', resetTimer);
    };
  }, [isChatOpen, activeSuggestions.length, ideationMessage, toneAnalysisResult, isIdeating, isScanning]);


  // Effect for MutationObserver and initial text scan (existing logic)
  useEffect(() => {
    const processScannedText = async (text: string) => {
      if (isIdeating) return; // Don't scan if ideating

      if (!text || text === prevScannedTextRef.current) {
        setIsScanning(false);
        // More user-friendly message for no significant changes.
        setStatusMessage(prevScannedTextRef.current && prevScannedTextRef.current === text ? "No significant changes detected." : "Scan complete.");
        setTimeout(() => setStatusMessage(""), 3000);
        return;
      }

      prevScannedTextRef.current = text;
      setIsScanning(true);
      setStatusMessage("Engie is analyzing text..."); // Changed message
      setInternalSuggestions([]);
      setToneAnalysisResult(null);
      setIdeationMessage(null); // Clear ideation message if new text is scanned

      try {
        const [typos, tone] = await Promise.all([
          fetchTypoSuggestions(text),
          fetchToneAnalysis(text)
        ]);

        if (typos && typos.length > 0) {
          setInternalSuggestions(typos);
        }
        if (tone) {
          setToneAnalysisResult(tone);
        }
        setStatusMessage("Analysis complete."); // Changed message
      } catch (error) {
        console.error("Error during text processing:", error);
        setStatusMessage("Error during analysis."); // Changed message
      } finally {
        setIsScanning(false);
        setTimeout(() => setStatusMessage(""), 3000);
      }
    };

    const handleDocumentChange = () => {
      if (isIdeating || (isChatOpen && ideationMessage)) return; // Don't trigger scan if ideating or ideation message is shown

      setStatusMessage("Engie is scanning document..."); // Changed message

      if (debounceTimeoutRef.current) {
        clearTimeout(debounceTimeoutRef.current);
      }

      debounceTimeoutRef.current = setTimeout(() => {
        const extractedText = extractTextFromDocument();
        console.log("Extracted text:", extractedText);
        processScannedText(extractedText);
      }, 1500);
    };

    const observer = new MutationObserver(handleDocumentChange);
    observer.observe(document.body, {
      childList: true,
      subtree: true,
      characterData: true,
    });

    // Initial scan on mount, only if not ideating
    if (!isIdeating && !ideationMessage) {
       handleDocumentChange();
    }

    return () => {
      observer.disconnect();
      if (debounceTimeoutRef.current) {
        clearTimeout(debounceTimeoutRef.current);
      }
    };
  }, [isIdeating, ideationMessage, isChatOpen]); // Added dependencies to re-evaluate observer/scan logic

  const currentSuggestion = activeSuggestions.length > 0 ? activeSuggestions[currentSuggestionIndex] : null;

  const handleApply = () => {
    if (currentSuggestion) {
      if (internalSuggestions.length > 0) {
        console.log("Applying internal suggestion:", currentSuggestion);
        // TODO: Implement actual application of suggestion to the document.
        // For now, just remove it from the list.
        setInternalSuggestions(prev => prev.filter(s => s.id !== currentSuggestion.id));
        if (activeSuggestions.length -1 <= 0) setIdeationMessage(null); // Clear ideation if all suggestions handled
      } else {
        onApplyExternal(currentSuggestion);
      }
      setCurrentSuggestionIndex(0);
    }
  };

  const handleDismiss = () => {
    if (currentSuggestion) {
      if (internalSuggestions.length > 0) {
        setInternalSuggestions(prev => prev.filter(s => s.id !== currentSuggestion.id));
         if (activeSuggestions.length -1 <= 0) setIdeationMessage(null); // Clear ideation if all suggestions handled
      } else {
        onDismissExternal(currentSuggestion.id);
      }
       setCurrentSuggestionIndex(0);
    }
  };

  const handleDismissIdeation = () => {
    setIdeationMessage(null);
    setChatHistory([]); // Clear history as well
    // Potentially trigger a new scan or reset inactivity timer explicitly if needed
  };

  const handleNext = () => {
    if (currentSuggestion && currentSuggestionIndex < activeSuggestions.length - 1) {
        setCurrentSuggestionIndex(prev => prev + 1);
    } else {
        handleDismiss(); // If it's the last one, dismiss it.
    }
  };

  // Manual ideation trigger from the original button
  const handleManualIdeate = () => {
    if (onIdeateExternalProp) { // If an external handler is provided, it might have specific behavior
        onIdeateExternalProp(); // This prop might need to be re-evaluated.
                                // For now, we assume it might do something external AND we also trigger our internal ideation.
    }
    triggerIdeation(true); // Trigger internal ideation manually
  };


  const nodeRef = React.useRef(null);

  return (
    <Draggable handle=".handle" nodeRef={nodeRef}>
      <div ref={nodeRef} id="engie-container" className="fixed bottom-10 right-10 z-50 flex flex-col items-end">
        <AnimatePresence>
          {isChatOpen && (
            <motion.div
              initial={{ opacity: 0, y: 20, scale: 0.95 }}
              animate={{ opacity: 1, y: 0, scale: 1 }}
              exit={{ opacity: 0, y: 20, scale: 0.95 }}
              transition={{ duration: 0.2 }}
              className="mb-4 w-80 rounded-lg bg-white dark:bg-gray-900 shadow-2xl border border-gray-200 dark:border-gray-700 overflow-hidden"
            >
              <header className="flex items-center justify-between p-3 bg-gray-50 dark:bg-gray-800 border-b border-gray-200 dark:border-gray-700">
                <div className='flex items-center gap-2'>
                    <Sparkles className="h-6 w-6 text-purple-500"/>
                    <h3 className="font-semibold">Engie</h3>
                </div>
                <Button variant="ghost" size="icon" className="h-6 w-6" onClick={() => setIsChatOpen(false)}><X className="h-4 w-4"/></Button>
              </header>

              <div className="p-4 max-h-[60vh] overflow-y-auto"> {/* Increased max-h slightly */}
                {(isScanning || (isIdeating && statusMessage) || (!isIdeating && statusMessage && !ideationMessage)) && (
                  <div className="mb-2 text-xs text-gray-500 dark:text-gray-400 italic text-center">
                    {statusMessage}
                  </div>
                )}

                {/* Ideation Message Display */}
                {ideationMessage && !activeSuggestions.length && (
                  <Card className="mb-4 bg-purple-50 dark:bg-purple-900/30 border-purple-200 dark:border-purple-700">
                    <CardHeader className="p-3">
                      <CardTitle className="text-sm font-semibold text-purple-700 dark:text-purple-300">Engie's Idea Corner</CardTitle>
                    </CardHeader>
                    <CardContent className="p-3 pt-0">
                      <p className="text-sm text-gray-800 dark:text-gray-200 whitespace-pre-wrap">{ideationMessage.content}</p>
                    </CardContent>
                    <CardFooter className="p-3 pt-2 flex justify-end">
                      <Button variant="ghost" size="sm" onClick={handleDismissIdeation}>Dismiss</Button>
                      {/* Input for chat would go here in future iteration */}
                    </CardFooter>
                  </Card>
                )}

                {/* Suggestions Display */}
                {currentSuggestion && !ideationMessage && (
                  <div className="mb-4">
                    <p className="text-sm font-medium text-gray-800 dark:text-gray-200 mb-1">
                      Found {activeSuggestions.length - currentSuggestionIndex} suggestion(s):
                    </p>
                    <Card key={currentSuggestion.id}>
                      <CardHeader className="flex flex-row items-center gap-2 p-3">
                        <span className={`h-2.5 w-2.5 rounded-full ${severityColorMap[currentSuggestion.severity]}`}></span>
                        <CardTitle className="text-sm font-semibold">{currentSuggestion.type}</CardTitle>
                        <Badge variant="outline" className="font-normal text-xs">{currentSuggestion.severity}</Badge>
                      </CardHeader>
                      <CardContent className="p-3 pt-0">
                        <p className="text-sm text-gray-500 dark:text-gray-400 line-through">"{currentSuggestion.original}"</p>
                        <p className="text-sm font-medium text-green-600 dark:text-green-400 mt-1">"{currentSuggestion.suggestion}"</p>
                        <p className="text-xs text-muted-foreground mt-3">{currentSuggestion.explanation}</p>
                      </CardContent>
                    </Card>
                     <div className="flex justify-end gap-2 mt-4">
                        <Button variant="ghost" size="sm" onClick={handleNext}>
                            {currentSuggestionIndex < activeSuggestions.length - 1 ? 'Next' : 'Ignore'}
                        </Button>
                        <Button variant="default" size="sm" onClick={handleApply}>Apply</Button>
                    </div>
                  </div>
                )}

                {/* Tone Analysis Display */}
                {toneAnalysisResult && !ideationMessage && (
                  <Card className="mt-4">
                    <CardHeader className="p-3">
                      <CardTitle className="text-base">Tone Analysis</CardTitle>
<<<<<<< HEAD
                      <CardDescription className="text-xs">
                        Overall Tone: <Badge variant={toneAnalysisResult.overallTone === 'Negative' ? 'destructive' : toneAnalysisResult.overallTone === 'Positive' ? 'default' : 'secondary'} className="capitalize">
                          {toneAnalysisResult.overallTone} (Score: {typeof toneAnalysisResult.overallScore === 'number' ? toneAnalysisResult.overallScore.toFixed(2) : 'N/A'})
                        </Badge>
                      </CardDescription>
=======
                      <CardDescription className="text-xs">Overall Tone: <Badge variant={toneAnalysisResult.overallTone === 'Negative' ? 'destructive' : toneAnalysisResult.overallTone === 'Positive' ? 'default' : 'secondary'} className="capitalize">{toneAnalysisResult.overallTone} (Score: {toneAnalysisResult.overallScore.toFixed(2)})</Badge></CardDescription>
>>>>>>> 24a9d5e8
                    </CardHeader>
                    {toneAnalysisResult.highlightedSentences && toneAnalysisResult.highlightedSentences.length > 0 && (
                        <CardContent className="p-3 pt-0">
                            <p className="text-xs text-muted-foreground mb-1">Key Sentences:</p>
                            <ul className="space-y-1">
                            {toneAnalysisResult.highlightedSentences.slice(0,3).map((item, index) => (
                                <li key={index} className="text-xs p-2 bg-gray-50 dark:bg-gray-800 rounded-md">
<<<<<<< HEAD
                                    "{item.sentence}" - <span className="font-medium capitalize">{item.tone}</span> (Score: {typeof item.score === 'number' ? item.score.toFixed(2) : 'N/A'})
=======
                                    "{item.sentence}" - <span className="font-medium capitalize">{item.tone}</span> (Score: {item.score.toFixed(2)})
>>>>>>> 24a9d5e8
                                </li>
                            ))}
                            </ul>
                        </CardContent>
                    )}
                    <CardFooter className="p-3 pt-2">
                         <p className="text-xs text-muted-foreground">Tone analysis by OpenAI.</p>
                    </CardFooter>
                  </Card>
                )}

                {/* Fallback "Looking good" or "Brainstorm" button */}
                {!currentSuggestion && !toneAnalysisResult && !ideationMessage && !isIdeating && (
                  <div className="text-center py-4">
                    <p className="text-sm text-gray-600 dark:text-gray-300">Looking good! No immediate suggestions or analysis.</p>
                    <Button variant="link" size="sm" className="mt-2" onClick={handleManualIdeate}>Want to brainstorm ideas?</Button>
                  </div>
                )}
              </div>
            </motion.div>
          )}
        </AnimatePresence>

        <motion.button 
          className="handle relative p-3 rounded-full bg-purple-600 text-white shadow-lg hover:bg-purple-700 focus:outline-none focus:ring-2 focus:ring-purple-600 focus:ring-opacity-50 cursor-grab"
          whileHover={{ scale: 1.1 }}
          whileTap={{ scale: 0.9, cursor: 'grabbing' }}
          onClick={() => setIsChatOpen(!isChatOpen)}
        >
          { (isScanning || isIdeating) && !isChatOpen ? (
            <Loader2 className="h-8 w-8 animate-spin" />
          ) : (
            <Sparkles className="h-8 w-8" />
          )}
          {activeSuggestions.length > 0 && !isChatOpen && !(isScanning || isIdeating) && (
            <motion.div initial={{scale:0}} animate={{scale:1}} exit={{scale:0}}>
                <Badge variant="destructive" className="absolute -top-1 -right-1">{activeSuggestions.length}</Badge>
            </motion.div>
          )}
        </motion.button>
      </div>
    </Draggable>
  );
};

export default Engie; <|MERGE_RESOLUTION|>--- conflicted
+++ resolved
@@ -2,7 +2,7 @@
 import Draggable from 'react-draggable';
 import { Button } from '@/components/ui/button';
 import { motion, AnimatePresence } from 'framer-motion';
-import { Sparkles, X, Loader2 } from 'lucide-react'; // Added Loader2
+import { Sparkles, X, Loader2 } from 'lucide-react';
 import { Badge } from '@/components/ui/badge';
 import { Card, CardHeader, CardTitle, CardContent, CardDescription, CardFooter } from '@/components/ui/card';
 
@@ -355,6 +355,13 @@
     triggerIdeation(true); // Trigger internal ideation manually
   };
 
+  // Helper function to safely format scores
+  const formatScore = (score: number | undefined | null): string => {
+    if (typeof score === 'number' && !isNaN(score)) {
+      return score.toFixed(2);
+    }
+    return 'N/A';
+  };
 
   const nodeRef = React.useRef(null);
 
@@ -428,20 +435,16 @@
                   </div>
                 )}
 
-                {/* Tone Analysis Display */}
+                {/* Tone Analysis Display - Fixed merge conflict */}
                 {toneAnalysisResult && !ideationMessage && (
                   <Card className="mt-4">
                     <CardHeader className="p-3">
                       <CardTitle className="text-base">Tone Analysis</CardTitle>
-<<<<<<< HEAD
                       <CardDescription className="text-xs">
                         Overall Tone: <Badge variant={toneAnalysisResult.overallTone === 'Negative' ? 'destructive' : toneAnalysisResult.overallTone === 'Positive' ? 'default' : 'secondary'} className="capitalize">
-                          {toneAnalysisResult.overallTone} (Score: {typeof toneAnalysisResult.overallScore === 'number' ? toneAnalysisResult.overallScore.toFixed(2) : 'N/A'})
+                          {toneAnalysisResult.overallTone} (Score: {formatScore(toneAnalysisResult.overallScore)})
                         </Badge>
                       </CardDescription>
-=======
-                      <CardDescription className="text-xs">Overall Tone: <Badge variant={toneAnalysisResult.overallTone === 'Negative' ? 'destructive' : toneAnalysisResult.overallTone === 'Positive' ? 'default' : 'secondary'} className="capitalize">{toneAnalysisResult.overallTone} (Score: {toneAnalysisResult.overallScore.toFixed(2)})</Badge></CardDescription>
->>>>>>> 24a9d5e8
                     </CardHeader>
                     {toneAnalysisResult.highlightedSentences && toneAnalysisResult.highlightedSentences.length > 0 && (
                         <CardContent className="p-3 pt-0">
@@ -449,11 +452,7 @@
                             <ul className="space-y-1">
                             {toneAnalysisResult.highlightedSentences.slice(0,3).map((item, index) => (
                                 <li key={index} className="text-xs p-2 bg-gray-50 dark:bg-gray-800 rounded-md">
-<<<<<<< HEAD
-                                    "{item.sentence}" - <span className="font-medium capitalize">{item.tone}</span> (Score: {typeof item.score === 'number' ? item.score.toFixed(2) : 'N/A'})
-=======
-                                    "{item.sentence}" - <span className="font-medium capitalize">{item.tone}</span> (Score: {item.score.toFixed(2)})
->>>>>>> 24a9d5e8
+                                    "{item.sentence}" - <span className="font-medium capitalize">{item.tone}</span> (Score: {formatScore(item.score)})
                                 </li>
                             ))}
                             </ul>
@@ -499,4 +498,4 @@
   );
 };
 
-export default Engie; +export default Engie;