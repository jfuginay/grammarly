import { useState, useEffect, useCallback, useRef, useMemo } from 'react';
import { useRouter } from 'next/router';
import { Button } from '@/components/ui/button';
import { Textarea } from '@/components/ui/textarea';
import { 
  ClipboardPaste, 
  FileUp, 
  Share2, 
  Sparkles, 
  FilePlus, 
  Menu, 
  Save, 
  Trash2, 
  Edit,
  LayoutGrid,
  Pen,
  Book,
  CheckCircle,
  AlertCircle,
  ChevronRight,
  BarChart2,
  Type,
  Text,
  Maximize2,
  Minimize2,
  AlignLeft,
  AlignJustify,
  ArrowLeft
} from 'lucide-react';
import { Card, CardContent, CardHeader, CardTitle, CardDescription, CardFooter } from '@/components/ui/card';
import { Switch } from '@/components/ui/switch';
import { Badge } from '@/components/ui/badge';
import { Sheet, SheetContent, SheetTrigger } from '@/components/ui/sheet';
import { Tabs, TabsContent, TabsList, TabsTrigger } from '@/components/ui/tabs';
import { Tooltip, TooltipContent, TooltipProvider, TooltipTrigger } from '@/components/ui/tooltip';
import { useToast } from '@/components/ui/use-toast';
import { useDebouncedCallback } from 'use-debounce';
import Header from '@/components/Header';
import Engie from '@/components/Engie';
import { Dialog, DialogContent, DialogHeader, DialogTitle, DialogFooter, DialogClose } from '@/components/ui/dialog';
import { Input } from '@/components/ui/input';
import { useMediaQuery } from '@/hooks/use-media-query';
import DashboardLayout from '@/components/layout/DashboardLayout';
import Sidebar from '@/components/layout/Sidebar';
import DashboardHeader from '@/components/layout/DashboardHeader';

// Type definitions
interface Suggestion {
  id: string;
  original: string;
  suggestion: string;
  explanation: string;
  type: 'Spelling' | 'Grammar' | 'Style' | 'Punctuation' | 'Clarity';
  severity: 'High' | 'Medium' | 'Low';
}

interface Document {
  id: string;
  title: string;
  content: string;
  createdAt: string;
  updatedAt: string;
}

interface User {
  id: string;
  email: string;
}

// Helper function to escape strings for use in a regular expression
function escapeRegExp(string: string) {
  return string.replace(/[.*+?^${}()|[\]\\]/g, '\\$&'); // $& means the whole matched string
}

const FONT_OPTIONS = [
  { label: 'Serif', value: 'serif', className: 'font-serif' },
  { label: 'Sans', value: 'sans', className: 'font-sans' },
  { label: 'Mono', value: 'mono', className: 'font-mono' },
];
const LINE_HEIGHTS = [1.4, 1.6, 1.8, 2.0];
const FONT_SIZES = [16, 18, 20, 22, 24];
const TEXT_WIDTHS = ["40ch", "60ch", "80ch", "100ch"];

export const applySuggestionLogic = (
  currentText: string, // Renamed from 'text' to avoid conflict with state variable 'text'
  suggestionToApply: Suggestion,
  setText: (newText: string) => void,
  setSuggestions: (updater: (currentSuggestions: Suggestion[]) => Suggestion[]) => void,
  activeDocument: Document | null,
  debouncedUpdateDocument: (docId: string, data: { content?: string }) => void // Ensure content is optional if title can also be updated
) => {
  console.log("Original text:", currentText);
  console.log("Suggestion to apply (original):", suggestionToApply.original);
  console.log("Suggestion to apply (suggestion):", suggestionToApply.suggestion);

  if (suggestionToApply.original === "") { // Check for empty string specifically
    console.error("Error: suggestionToApply.original is empty. Skipping replacement.");
    return;
  }

  const newText = currentText.replace(suggestionToApply.original, suggestionToApply.suggestion);
  console.log("New text after replacement:", newText);

  setText(newText);
  setSuggestions(currentSuggestions => currentSuggestions.filter(s => s.id !== suggestionToApply.id));
  if (activeDocument) {
    // Ensure that debouncedUpdateDocument is called with a compatible data object.
    // If debouncedUpdateDocument expects `content` to always be a string, this is fine.
    // If it can also update `title`, then the call should reflect that,
    // but here we are only updating content.
    debouncedUpdateDocument(activeDocument.id, { content: newText });
  }
};

const DashboardPage = () => {
  const router = useRouter();
  const { toast } = useToast();

  const [documents, setDocuments] = useState<Document[]>([]);
  const [activeDocument, setActiveDocument] = useState<Document | null>(null);
  const [user, setUser] = useState<User | null>(null);
  const [text, setText] = useState<string>('');
  const [suggestions, setSuggestions] = useState<Suggestion[]>([]);
  const [isSuggestionsLoading, setIsSuggestionsLoading] = useState<boolean>(false);
  const [showAiSuggestions, setShowAiSuggestions] = useState<boolean>(true);
  const lastAnalyzedTextRef = useRef<string>('');

  const [isSidebarOpen, setIsSidebarOpen] = useState<boolean>(false); // For document sidebar
  const [isAiSidebarOpen, setIsAiSidebarOpen] = useState<boolean>(false); // For AI assistant sidebar
  const [isEditingTitle, setIsEditingTitle] = useState<boolean>(false);
  const [newTitle, setNewTitle] = useState<string>('');
  const fileInputRef = useRef<HTMLInputElement>(null);
  const [sidebarView, setSidebarView] = useState<'documents' | 'suggestions'>('documents');

  const [font, setFont] = useState('serif');
  const [fontSize, setFontSize] = useState(18);
  const [lineHeight, setLineHeight] = useState(1.6);
  const [textWidth, setTextWidth] = useState('60ch');
  const [isDistractionFree, setIsDistractionFree] = useState(false);
  const [showToolbar, setShowToolbar] = useState(false);
  const [selection, setSelection] = useState<{start: number, end: number} | null>(null);
  const [autoSaveState, setAutoSaveState] = useState<'saved' | 'saving' | 'error'>('saved');
  const [writingGoal, setWritingGoal] = useState(1000);
  const [isSidebarVisible, setIsSidebarVisible] = useState(true);

  // New document state
  const [showNewDocModal, setShowNewDocModal] = useState(false);
  const [newDocTitle, setNewDocTitle] = useState('');
  const [creatingDoc, setCreatingDoc] = useState(false);

  // Engie Idea Corner state
  const [showIdeaCorner, setShowIdeaCorner] = useState(false);
  const [engieIdea, setEngieIdea] = useState<string | null>(null);
  const [engieHasNewIdea, setEngieHasNewIdea] = useState(false);

  // Fetch User
  useEffect(() => {
    const fetchUser = async () => {
      try {
        const response = await fetch('/api/auth/me');
        if (response.ok) {
          const data = await response.json();
          setUser(data.user);
        } else {
          router.push('/login');
        }
      } catch (error) {
        console.error('Failed to fetch user:', error);
        router.push('/login');
      }
    };
    fetchUser();
  }, [router]);

  // Fetch Documents
  const fetchDocuments = useCallback(async () => {
    try {
      const response = await fetch('/api/documents');
      if (!response.ok) throw new Error('Failed to fetch documents');
      const docs = await response.json();
      setDocuments(docs || []);
      if (docs.length > 0 && !activeDocument) {
        // Automatically select the first document if none is active
        // setActiveDocument(docs[0]);
        // setText(docs[0].content);
      }
    } catch (error) {
      console.error(error);
      toast({ title: "Error", description: "Could not fetch documents.", variant: "destructive" });
    }
  }, [toast, activeDocument]);

  useEffect(() => {
    if (user) {
      fetchDocuments();
    }
  }, [user, fetchDocuments]);

  // Document Management
  const debouncedUpdateDocument = useDebouncedCallback(async (docId: string, data: { title?: string, content?: string }) => {
    try {
       await fetch(`/api/documents/${docId}`, {
        method: 'PUT',
        headers: { 'Content-Type': 'application/json' },
        body: JSON.stringify(data),
      });
      fetchDocuments(); // Refresh list on update
    } catch (error) {
      console.error('Failed to update document:', error);
    }
  }, 1500);

  const handleTextChange = (e: React.ChangeEvent<HTMLTextAreaElement>) => {
    const newText = e.target.value;
    setText(newText);
    if (activeDocument) {
      debouncedUpdateDocument(activeDocument.id, { content: newText });
    }
  };

  const handleTitleSave = () => {
    if (activeDocument && newTitle.trim()) {
      debouncedUpdateDocument(activeDocument.id, { title: newTitle.trim() });
      setIsEditingTitle(false);
    }
  };

  const handleCreateDocument = async () => {
    setCreatingDoc(true);
    try {
      const response = await fetch('/api/documents', {
        method: 'POST',
        headers: { 'Content-Type': 'application/json' },
        body: JSON.stringify({ title: newDocTitle || 'Untitled Document', content: '' }),
      });
      if (!response.ok) throw new Error('Failed to create document');
      const newDoc = await response.json();
      await fetchDocuments();
      setActiveDocument(newDoc);
      setText(newDoc.content);
      setShowNewDocModal(false);
      setNewDocTitle('');
    } catch (error) {
      console.error(error);
      toast({ title: "Error", description: "Could not create a new document.", variant: "destructive" });
    } finally {
      setCreatingDoc(false);
    }
  };
  
  const handleSelectDocument = (doc: Document) => {
    setActiveDocument(doc);
    setText(doc.content);
    setSuggestions([]);
    lastAnalyzedTextRef.current = doc.content;
  };
  
  // Engie Suggestions Logic
  const debouncedCheckText = useDebouncedCallback(async (currentText: string) => {
    if (lastAnalyzedTextRef.current === currentText || !currentText.trim()) return;
    lastAnalyzedTextRef.current = currentText;
    try {
      const response = await fetch('/api/correct-text', {
        method: 'POST',
        headers: { 'Content-Type': 'application/json' },
        body: JSON.stringify({ text: currentText }),
      });
      if (!response.ok) throw new Error('Failed to fetch suggestions');
      const data = await response.json();
      setSuggestions(data.suggestions || []);
    } catch (error) {
      console.error('Failed to get suggestions', error);
    }
  }, 1500);

  useEffect(() => {
    if (activeDocument) {
      debouncedCheckText(text);
    }
  }, [text, activeDocument, debouncedCheckText]);

<<<<<<< HEAD
  const applySuggestion = (suggestionToApply: Suggestion) => {
    applySuggestionLogic(text, suggestionToApply, setText, setSuggestions, activeDocument, debouncedUpdateDocument);
=======
export const applySuggestionLogic = (
  currentText: string, // Renamed from 'text' to avoid conflict with state variable 'text'
  suggestionToApply: Suggestion,
  setText: (newText: string) => void,
  setSuggestions: (updater: (currentSuggestions: Suggestion[]) => Suggestion[]) => void,
  activeDocument: Document | null,
  debouncedUpdateDocument: (docId: string, data: { content?: string }) => void // Ensure content is optional if title can also be updated
) => {
  console.log("Original text:", currentText);
  console.log("Suggestion to apply (original):", suggestionToApply.original);
  console.log("Suggestion to apply (suggestion):", suggestionToApply.suggestion);

  if (suggestionToApply.original === "") { // Check for empty string specifically
    console.error("Error: suggestionToApply.original is empty. Skipping replacement.");
    return;
  }

  const newText = currentText.replace(suggestionToApply.original, suggestionToApply.suggestion);
  console.log("New text after replacement:", newText);

  setText(newText);
  setSuggestions(currentSuggestions => currentSuggestions.filter(s => s.id !== suggestionToApply.id));
  if (activeDocument) {
    // Ensure that debouncedUpdateDocument is called with a compatible data object.
    // If debouncedUpdateDocument expects `content` to always be a string, this is fine.
    // If it can also update `title`, then the call should reflect that,
    // but here we are only updating content.
    debouncedUpdateDocument(activeDocument.id, { content: newText });
  }
};

const DashboardPage = () => {
  const router = useRouter();
  const { toast } = useToast();

  const [documents, setDocuments] = useState<Document[]>([]);
  const [activeDocument, setActiveDocument] = useState<Document | null>(null);
  const [user, setUser] = useState<User | null>(null);
  const [text, setText] = useState<string>('');
  const [suggestions, setSuggestions] = useState<Suggestion[]>([]);
  const [isSuggestionsLoading, setIsSuggestionsLoading] = useState<boolean>(false);
  const [showAiSuggestions, setShowAiSuggestions] = useState<boolean>(true);
  const lastAnalyzedTextRef = useRef<string>('');

  const [isSidebarOpen, setIsSidebarOpen] = useState<boolean>(false); // For document sidebar
  const [isAiSidebarOpen, setIsAiSidebarOpen] = useState<boolean>(false); // For AI assistant sidebar
  const [isEditingTitle, setIsEditingTitle] = useState<boolean>(false);
  const [newTitle, setNewTitle] = useState<string>('');
  const fileInputRef = useRef<HTMLInputElement>(null);
  const [sidebarView, setSidebarView] = useState<'documents' | 'suggestions'>('documents');

  const [font, setFont] = useState('serif');
  const [fontSize, setFontSize] = useState(18);
  const [lineHeight, setLineHeight] = useState(1.6);
  const [textWidth, setTextWidth] = useState('60ch');
  const [isDistractionFree, setIsDistractionFree] = useState(false);
  const [showToolbar, setShowToolbar] = useState(false);
  const [selection, setSelection] = useState<{start: number, end: number} | null>(null);
  const [autoSaveState, setAutoSaveState] = useState<'saved' | 'saving' | 'error'>('saved');
  const [writingGoal, setWritingGoal] = useState(1000);
  const [isSidebarVisible, setIsSidebarVisible] = useState(true);

  // New document state
  const [showNewDocModal, setShowNewDocModal] = useState(false);
  const [newDocTitle, setNewDocTitle] = useState('');
  const [creatingDoc, setCreatingDoc] = useState(false);

  // Engie Idea Corner state
  const [showIdeaCorner, setShowIdeaCorner] = useState(false);
  const [engieIdea, setEngieIdea] = useState<string | null>(null);
  const [engieHasNewIdea, setEngieHasNewIdea] = useState(false);

  // Fetch User
  useEffect(() => {
    const fetchUser = async () => {
      try {
        const response = await fetch('/api/auth/me');
        if (response.ok) {
          const data = await response.json();
          setUser(data.user);
        } else {
          router.push('/login');
        }
      } catch (error) {
        console.error('Failed to fetch user:', error);
        router.push('/login');
      }
    };
    fetchUser();
  }, [router]);

  // Fetch Documents
  const fetchDocuments = useCallback(async () => {
    try {
      const response = await fetch('/api/documents');
      if (!response.ok) throw new Error('Failed to fetch documents');
      const docs = await response.json();
      setDocuments(docs || []);
      if (docs.length > 0 && !activeDocument) {
        // Automatically select the first document if none is active
        // setActiveDocument(docs[0]);
        // setText(docs[0].content);
      }
    } catch (error) {
      console.error(error);
      toast({ title: "Error", description: "Could not fetch documents.", variant: "destructive" });
    }
  }, [toast, activeDocument]);

  useEffect(() => {
    if (user) {
      fetchDocuments();
    }
  }, [user, fetchDocuments]);

  // Document Management
  const debouncedUpdateDocument = useDebouncedCallback(async (docId: string, data: { title?: string, content?: string }) => {
    try {
       await fetch(`/api/documents/${docId}`, {
        method: 'PUT',
        headers: { 'Content-Type': 'application/json' },
        body: JSON.stringify(data),
      });
      fetchDocuments(); // Refresh list on update
    } catch (error) {
      console.error('Failed to update document:', error);
    }
  }, 1500);

  const handleTextChange = (e: React.ChangeEvent<HTMLTextAreaElement>) => {
    const newText = e.target.value;
    setText(newText);
    if (activeDocument) {
      debouncedUpdateDocument(activeDocument.id, { content: newText });
    }
>>>>>>> 3e9f3cb1
  };

  const handleTitleSave = () => {
    if (activeDocument && newTitle.trim()) {
      debouncedUpdateDocument(activeDocument.id, { title: newTitle.trim() });
      setIsEditingTitle(false);
    }
  };

  const handleCreateDocument = async () => {
    setCreatingDoc(true);
    try {
      const response = await fetch('/api/documents', {
        method: 'POST',
        headers: { 'Content-Type': 'application/json' },
        body: JSON.stringify({ title: newDocTitle || 'Untitled Document', content: '' }),
      });
      if (!response.ok) throw new Error('Failed to create document');
      const newDoc = await response.json();
      await fetchDocuments();
      setActiveDocument(newDoc);
      setText(newDoc.content);
      setShowNewDocModal(false);
      setNewDocTitle('');
    } catch (error) {
      console.error(error);
      toast({ title: "Error", description: "Could not create a new document.", variant: "destructive" });
    } finally {
      setCreatingDoc(false);
    }
  };

  const handleSelectDocument = (doc: Document) => {
    setActiveDocument(doc);
    setText(doc.content);
    setSuggestions([]);
    lastAnalyzedTextRef.current = doc.content;
  };

  // Engie Suggestions Logic
  const debouncedCheckText = useDebouncedCallback(async (currentText: string) => {
    if (lastAnalyzedTextRef.current === currentText || !currentText.trim()) return;
    lastAnalyzedTextRef.current = currentText;
    try {
      const response = await fetch('/api/correct-text', {
        method: 'POST',
        headers: { 'Content-Type': 'application/json' },
        body: JSON.stringify({ text: currentText }),
      });
      if (!response.ok) throw new Error('Failed to fetch suggestions');
      const data = await response.json();
      setSuggestions(data.suggestions || []);
    } catch (error) {
      console.error('Failed to get suggestions', error);
    }
  }, 1500);

  useEffect(() => {
    if (activeDocument) {
      debouncedCheckText(text);
    }
  }, [text, activeDocument, debouncedCheckText]);

  const applySuggestion = (suggestionToApply: Suggestion) => {
    applySuggestionLogic(text, suggestionToApply, setText, setSuggestions, activeDocument, debouncedUpdateDocument);
  };

  const dismissSuggestion = (suggestionId: string) => {

  const [documents, setDocuments] = useState<Document[]>([]);
  const [activeDocument, setActiveDocument] = useState<Document | null>(null);
  const [user, setUser] = useState<User | null>(null);
  // const [text, setText] = useState<string>(''); // This will be defined in the primary DashboardPage component
  // const [suggestions, setSuggestions] = useState<Suggestion[]>([]); // This will be defined in the primary DashboardPage component
  // Note: The second DashboardPage component definition and its contents are removed by this diff.
  // The primary DashboardPage component, defined earlier in the file, is retained.
  // The applySuggestion, dismissSuggestion, and useEffect for debug logging
  // are part of the primary DashboardPage component.
  useEffect(() => {
    console.log('Dashboard state update:', {
      hasActiveDocument: !!activeDocument,
      suggestionsCount: suggestions.length,
      documentsCount: documents.length
    });
  }, [activeDocument, suggestions, documents]);
  
  if (!user) return <div className="flex h-screen w-full items-center justify-center">Loading...</div>;

  const sidebarComponent = (
    <Sidebar 
      documents={documents}
      activeDocument={activeDocument}
      onSelectDocument={handleSelectDocument}
      onCreateDocument={() => setShowNewDocModal(true)}
    />
  );

  const headerComponent = (
    <DashboardHeader userName={user.email} userEmail={user.email} />
  );
  
  return (
    <>
      <DashboardLayout sidebar={sidebarComponent} header={headerComponent}>
        <div className="p-4 sm:p-8 relative">
        {!activeDocument ? (
          <div>
            <div className="flex justify-between items-center mb-8">
              <h1 className="text-2xl sm:text-3xl font-bold">My Documents</h1>
              <Button className="premium-button-gradient hidden sm:flex" onClick={() => setShowNewDocModal(true)}>
                <FilePlus className="mr-2 h-4 w-4" />
                New Document
              </Button>
            </div>
            <div className="grid grid-cols-1 sm:grid-cols-2 lg:grid-cols-3 xl:grid-cols-4 gap-4 sm:gap-6">
              {documents.map(doc => (
                <Card key={doc.id} className="premium-document-card cursor-pointer" onClick={() => handleSelectDocument(doc)}>
                  <CardHeader>
                    <CardTitle className="truncate">{doc.title}</CardTitle>
                    <CardDescription>{new Date(doc.updatedAt).toLocaleDateString()}</CardDescription>
                  </CardHeader>
                  <CardContent><p className="line-clamp-3 text-sm text-muted-foreground">{doc.content?.substring(0, 100) || "No content"}</p></CardContent>
                </Card>
              ))}
              <Card className="flex items-center justify-center border-2 border-dashed rounded-xl premium-document-card bg-muted/50 hover:border-primary transition-colors min-h-[180px]" onClick={() => setShowNewDocModal(true)}>
                 <Button variant="ghost" className="text-muted-foreground"><FilePlus className="mr-2 h-4 w-4" />New Document</Button>
              </Card>
            </div>
          </div>
        ) : (
          <div>
            <Button variant="ghost" onClick={() => setActiveDocument(null)} className="mb-4 -ml-4"><ArrowLeft className="mr-2 h-4 w-4" />Back to Documents</Button>
            <div className="flex items-center gap-2 mb-4">
              {isEditingTitle ? (
                <Input value={newTitle} onChange={e => setNewTitle(e.target.value)} onBlur={handleTitleSave} onKeyDown={e => e.key === 'Enter' && handleTitleSave()} autoFocus />
              ) : (
                <h2 className="text-2xl sm:text-3xl font-bold" onClick={() => {setIsEditingTitle(true); setNewTitle(activeDocument.title)}}>{activeDocument.title}</h2>
              )}
            </div>
            <Card className="shadow-lg">
              <Textarea value={text} onChange={handleTextChange} className="main-editor-textarea min-h-[calc(100vh-240px)] text-base sm:text-lg border-0 p-4 sm:p-6 rounded-xl focus-visible:ring-0 bg-background" placeholder="Start writing your masterpiece..." />
            </Card>
          </div>
        )}
      </div>
      </DashboardLayout>
      
      {/* Engie is now always visible, regardless of document state */}
      <Engie
        suggestions={suggestions}
        onApply={applySuggestion}
        onDismiss={dismissSuggestion}
        onIdeate={() => {}}
        targetEditorSelector=".main-editor-textarea"
        documents={documents.map(d => ({ id: d.id, title: d.title }))}
      />
      
      <Dialog open={showNewDocModal} onOpenChange={setShowNewDocModal}>
        <DialogContent>
          <DialogHeader><DialogTitle>Create New Document</DialogTitle></DialogHeader>
          <Input placeholder="Enter document title" value={newDocTitle} onChange={e => setNewDocTitle(e.target.value)} onKeyDown={e => e.key === 'Enter' && handleCreateDocument()} />
          <DialogFooter>
            <Button onClick={() => setShowNewDocModal(false)} variant="ghost">Cancel</Button>
            <Button onClick={handleCreateDocument} disabled={creatingDoc}>{creatingDoc ? "Creating..." : "Create"}</Button>
          </DialogFooter>
        </DialogContent>
      </Dialog>
    </>
  );
};

export default DashboardPage;<|MERGE_RESOLUTION|>--- conflicted
+++ resolved
@@ -279,146 +279,10 @@
     }
   }, [text, activeDocument, debouncedCheckText]);
 
-<<<<<<< HEAD
+
   const applySuggestion = (suggestionToApply: Suggestion) => {
     applySuggestionLogic(text, suggestionToApply, setText, setSuggestions, activeDocument, debouncedUpdateDocument);
-=======
-export const applySuggestionLogic = (
-  currentText: string, // Renamed from 'text' to avoid conflict with state variable 'text'
-  suggestionToApply: Suggestion,
-  setText: (newText: string) => void,
-  setSuggestions: (updater: (currentSuggestions: Suggestion[]) => Suggestion[]) => void,
-  activeDocument: Document | null,
-  debouncedUpdateDocument: (docId: string, data: { content?: string }) => void // Ensure content is optional if title can also be updated
-) => {
-  console.log("Original text:", currentText);
-  console.log("Suggestion to apply (original):", suggestionToApply.original);
-  console.log("Suggestion to apply (suggestion):", suggestionToApply.suggestion);
-
-  if (suggestionToApply.original === "") { // Check for empty string specifically
-    console.error("Error: suggestionToApply.original is empty. Skipping replacement.");
-    return;
-  }
-
-  const newText = currentText.replace(suggestionToApply.original, suggestionToApply.suggestion);
-  console.log("New text after replacement:", newText);
-
-  setText(newText);
-  setSuggestions(currentSuggestions => currentSuggestions.filter(s => s.id !== suggestionToApply.id));
-  if (activeDocument) {
-    // Ensure that debouncedUpdateDocument is called with a compatible data object.
-    // If debouncedUpdateDocument expects `content` to always be a string, this is fine.
-    // If it can also update `title`, then the call should reflect that,
-    // but here we are only updating content.
-    debouncedUpdateDocument(activeDocument.id, { content: newText });
-  }
-};
-
-const DashboardPage = () => {
-  const router = useRouter();
-  const { toast } = useToast();
-
-  const [documents, setDocuments] = useState<Document[]>([]);
-  const [activeDocument, setActiveDocument] = useState<Document | null>(null);
-  const [user, setUser] = useState<User | null>(null);
-  const [text, setText] = useState<string>('');
-  const [suggestions, setSuggestions] = useState<Suggestion[]>([]);
-  const [isSuggestionsLoading, setIsSuggestionsLoading] = useState<boolean>(false);
-  const [showAiSuggestions, setShowAiSuggestions] = useState<boolean>(true);
-  const lastAnalyzedTextRef = useRef<string>('');
-
-  const [isSidebarOpen, setIsSidebarOpen] = useState<boolean>(false); // For document sidebar
-  const [isAiSidebarOpen, setIsAiSidebarOpen] = useState<boolean>(false); // For AI assistant sidebar
-  const [isEditingTitle, setIsEditingTitle] = useState<boolean>(false);
-  const [newTitle, setNewTitle] = useState<string>('');
-  const fileInputRef = useRef<HTMLInputElement>(null);
-  const [sidebarView, setSidebarView] = useState<'documents' | 'suggestions'>('documents');
-
-  const [font, setFont] = useState('serif');
-  const [fontSize, setFontSize] = useState(18);
-  const [lineHeight, setLineHeight] = useState(1.6);
-  const [textWidth, setTextWidth] = useState('60ch');
-  const [isDistractionFree, setIsDistractionFree] = useState(false);
-  const [showToolbar, setShowToolbar] = useState(false);
-  const [selection, setSelection] = useState<{start: number, end: number} | null>(null);
-  const [autoSaveState, setAutoSaveState] = useState<'saved' | 'saving' | 'error'>('saved');
-  const [writingGoal, setWritingGoal] = useState(1000);
-  const [isSidebarVisible, setIsSidebarVisible] = useState(true);
-
-  // New document state
-  const [showNewDocModal, setShowNewDocModal] = useState(false);
-  const [newDocTitle, setNewDocTitle] = useState('');
-  const [creatingDoc, setCreatingDoc] = useState(false);
-
-  // Engie Idea Corner state
-  const [showIdeaCorner, setShowIdeaCorner] = useState(false);
-  const [engieIdea, setEngieIdea] = useState<string | null>(null);
-  const [engieHasNewIdea, setEngieHasNewIdea] = useState(false);
-
-  // Fetch User
-  useEffect(() => {
-    const fetchUser = async () => {
-      try {
-        const response = await fetch('/api/auth/me');
-        if (response.ok) {
-          const data = await response.json();
-          setUser(data.user);
-        } else {
-          router.push('/login');
-        }
-      } catch (error) {
-        console.error('Failed to fetch user:', error);
-        router.push('/login');
-      }
-    };
-    fetchUser();
-  }, [router]);
-
-  // Fetch Documents
-  const fetchDocuments = useCallback(async () => {
-    try {
-      const response = await fetch('/api/documents');
-      if (!response.ok) throw new Error('Failed to fetch documents');
-      const docs = await response.json();
-      setDocuments(docs || []);
-      if (docs.length > 0 && !activeDocument) {
-        // Automatically select the first document if none is active
-        // setActiveDocument(docs[0]);
-        // setText(docs[0].content);
-      }
-    } catch (error) {
-      console.error(error);
-      toast({ title: "Error", description: "Could not fetch documents.", variant: "destructive" });
-    }
-  }, [toast, activeDocument]);
-
-  useEffect(() => {
-    if (user) {
-      fetchDocuments();
-    }
-  }, [user, fetchDocuments]);
-
-  // Document Management
-  const debouncedUpdateDocument = useDebouncedCallback(async (docId: string, data: { title?: string, content?: string }) => {
-    try {
-       await fetch(`/api/documents/${docId}`, {
-        method: 'PUT',
-        headers: { 'Content-Type': 'application/json' },
-        body: JSON.stringify(data),
-      });
-      fetchDocuments(); // Refresh list on update
-    } catch (error) {
-      console.error('Failed to update document:', error);
-    }
-  }, 1500);
-
-  const handleTextChange = (e: React.ChangeEvent<HTMLTextAreaElement>) => {
-    const newText = e.target.value;
-    setText(newText);
-    if (activeDocument) {
-      debouncedUpdateDocument(activeDocument.id, { content: newText });
-    }
->>>>>>> 3e9f3cb1
+
   };
 
   const handleTitleSave = () => {
