--- conflicted
+++ resolved
@@ -24,11 +24,7 @@
             Finally, an AI Writing Assistant That Gets You.
           </h1>
           <p className="text-xl md:text-2xl text-purple-600 dark:text-purple-400 font-semibold max-w-2xl mx-auto mb-6">
-<<<<<<< HEAD
             Out of all the Grammarly clones, this is the Grammarly-est.
-=======
-           Out of all the Grammarly clones, this is the grammarly...est?
->>>>>>> 262ac2ab
           </p>
           <p className="text-lg md:text-xl text-muted-foreground max-w-2xl mx-auto mb-8">
             Stop wrestling with words. Our (surprisingly clever) writing assistant helps you craft text that's clear, compelling, and actually sounds like you. We handle the grammar, spelling, tone, and style—so you can focus on, well, anything else.
@@ -69,11 +65,7 @@
       </main>
 
       <footer className="text-center py-6 px-6 md:px-10 text-muted-foreground text-sm">
-<<<<<<< HEAD
-        © {new Date().getFullYear()} Engie. We're probably not sentient. Yet.
-=======
         © {new Date().getFullYear()} <a href="https://www.engindearing.soy" target="_blank" rel="noopener noreferrer" className="text-primary hover:underline">EnginDearing</a>. We're probably not sentient. Yet.
->>>>>>> 262ac2ab
       </footer>
     </div>
   );
